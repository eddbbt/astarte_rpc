--- conflicted
+++ resolved
@@ -22,11 +22,7 @@
   def project do
     [
       app: :astarte_rpc,
-<<<<<<< HEAD
       version: "1.1.0-dev",
-=======
-      version: "1.0.3",
->>>>>>> c3ee051a
       elixir: "~> 1.11",
       build_embedded: Mix.env() == :prod,
       start_permanent: Mix.env() == :prod,
