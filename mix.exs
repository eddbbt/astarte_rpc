#
# This file is part of Astarte.
#
# Copyright 2017 Ispirata Srl
#
# Licensed under the Apache License, Version 2.0 (the "License");
# you may not use this file except in compliance with the License.
# You may obtain a copy of the License at
#
#    http://www.apache.org/licenses/LICENSE-2.0
#
# Unless required by applicable law or agreed to in writing, software
# distributed under the License is distributed on an "AS IS" BASIS,
# WITHOUT WARRANTIES OR CONDITIONS OF ANY KIND, either express or implied.
# See the License for the specific language governing permissions and
# limitations under the License.
#

defmodule Astarte.RPC.Mixfile do
  use Mix.Project

  def project do
    [
      app: :astarte_rpc,
<<<<<<< HEAD
      version: "0.11.0-dev",
=======
      version: "0.10.0",
>>>>>>> 7605b603
      elixir: "~> 1.4",
      build_embedded: Mix.env() == :prod,
      start_permanent: Mix.env() == :prod,
      test_coverage: [tool: ExCoveralls],
      preferred_cli_env: [
        coveralls: :test,
        "coveralls.detail": :test,
        "coveralls.post": :test,
        "coveralls.html": :test
      ],
      description: description(),
      package: package(),
      deps: deps(),
      source_url: "https://github.com/astarte-platform/astarte_rpc",
      homepage_url: "https://astarte-platform.org/"
    ]
  end

  # Configuration for the OTP application
  #
  # Type "mix help compile.app" for more information
  def application do
    # Specify extra applications you'll use from Erlang/Elixir
    [extra_applications: [:logger]]
  end

  # Dependencies can be Hex packages:
  #
  #   {:my_dep, "~> 0.3.0"}
  #
  # Or git/path repositories:
  #
  #   {:my_dep, git: "https://github.com/elixir-lang/my_dep.git", tag: "0.1.0"}
  #
  # Type "mix help deps" for more examples and options
  defp deps do
    [
      {:amqp, "== 1.0.2"},
      {:exprotobuf, "== 1.2.9"},
      {:distillery, "== 1.5.2", runtime: false},
      {:conform, "== 2.5.2"},
      {:excoveralls, "== 0.9.1", only: :test}
    ]
  end

  defp description do
    """
    Astarte platform shared Protocol Buffers .proto files and Elixir AMQP client code.
    This component is one of the core components and basically is required to allow communication between different Astarte blocks.
    """
  end

  defp package do
    [
      maintainers: ["Davide Bettio", "Riccardo Binetti"],
      licenses: ["Apache-2.0"],
      links: %{
        "Astarte" => "https://astarte-platform.org",
        "Ispirata" => "https://ispirata.com",
        "GitHub" => "https://github.com/astarte-platform/astarte_rpc"
      }
    ]
  end
end<|MERGE_RESOLUTION|>--- conflicted
+++ resolved
@@ -22,11 +22,7 @@
   def project do
     [
       app: :astarte_rpc,
-<<<<<<< HEAD
       version: "0.11.0-dev",
-=======
-      version: "0.10.0",
->>>>>>> 7605b603
       elixir: "~> 1.4",
       build_embedded: Mix.env() == :prod,
       start_permanent: Mix.env() == :prod,
