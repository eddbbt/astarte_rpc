# Changelog
All notable changes to this project will be documented in this file.

The format is based on [Keep a Changelog](http://keepachangelog.com/en/1.0.0/)
and this project adheres to [Semantic Versioning](http://semver.org/spec/v2.0.0.html).

<<<<<<< HEAD
## [1.0.0-alpha.1] - 2020-06-18
### Added
- Add `PublishReply` to allow VerneMQ returning the number of matched clients after a publish.

### Changed
- Handle env variables with Skogsra
- Change env variable ASTARTE_RPC_AMQP_CONNECTION_USERNAME into RPC_AMQP_CONNECTION_USERNAME
- Change env variable ASTARTE_RPC_AMQP_CONNECTION_PASSWORD into RPC_AMQP_CONNECTION_PASSWORD
- Change env variable ASTARTE_RPC_AMQP_CONNECTION_HOST into RPC_AMQP_CONNECTION_HOST
- Change env variable ASTARTE_RPC_AMQP_CONNECTION_VIRTUAL_HOST into RPC_AMQP_CONNECTION_VIRTUAL_HOST
- Change env variable ASTARTE_RPC_AMQP_CONNECTION_PORT into RPC_AMQP_CONNECTION_PORT
- Change env variable ASTARTE_RPC_AMQP_PREFETCH_COUNT into RPC_AMQP_PREFETCH_COUNT
- Change env variable ASTARTE_RPC_AMQP_QUEUE_MAX_LENGTH into RPC_AMQP_QUEUE_MAX_LENGTH

### Added
- Support SSL connections to RabbitMQ.
- Default max certificate chain length to 10.
=======
## [0.11.3] - 2020-09-24

## [0.11.2] - 2020-08-14
### Changed
- Test against Elixir 1.8.2.
>>>>>>> 5a15cefe

## [0.11.1] - 2020-05-18

## [0.11.0] - 2020-04-06

## [0.11.0-rc.1] - 2020-03-25

## [0.11.0-rc.0] - 2020-02-26
### Fixed
- Make .proto files fully compliant with Protocol Buffers Version 3.

## [0.11.0-beta.2] - 2020-01-24

## [0.11.0-beta.1] - 2019-12-24
### Added
- Add `initial_introspection` to RegisterDevice.

## [0.10.2] - 2019-12-09
### Added
- Add `UnregisterDevice` call to Pairing protocol.

## [0.10.1] - 2019-10-02
### Added
- Add replication_class and datacenter_replication_factors fields to {Create,Get}Realm requests.

## [0.10.0] - 2019-04-16

## [0.10.0-rc.0] - 2019-04-03

## [0.10.0-beta.3] - 2018-12-19

## [0.10.0-beta.2] - 2018-10-19

## [0.10.0-beta.1] - 2018-08-10
### Added
- First Astarte release.<|MERGE_RESOLUTION|>--- conflicted
+++ resolved
@@ -4,7 +4,6 @@
 The format is based on [Keep a Changelog](http://keepachangelog.com/en/1.0.0/)
 and this project adheres to [Semantic Versioning](http://semver.org/spec/v2.0.0.html).
 
-<<<<<<< HEAD
 ## [1.0.0-alpha.1] - 2020-06-18
 ### Added
 - Add `PublishReply` to allow VerneMQ returning the number of matched clients after a publish.
@@ -22,13 +21,12 @@
 ### Added
 - Support SSL connections to RabbitMQ.
 - Default max certificate chain length to 10.
-=======
+
 ## [0.11.3] - 2020-09-24
 
 ## [0.11.2] - 2020-08-14
 ### Changed
 - Test against Elixir 1.8.2.
->>>>>>> 5a15cefe
 
 ## [0.11.1] - 2020-05-18
 
