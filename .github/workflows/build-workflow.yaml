name: Build and Test

on:
  # Run when pushing to stable branches
  push:
    branches:
    - 'master'
    - 'release-*'
  # Run on branch/tag creation
  create:
  # Run on pull requests
  pull_request:

env:
  elixir_version: "1.10.3"
  otp_version: "23.0"

jobs:
  test-dialyzer:
    name: Check Dialyzer
    runs-on: ubuntu-latest
    env:
      MIX_ENV: ci
    steps:
    - uses: actions/checkout@v2
    - uses: actions/cache@v1
      with:
        path: deps
        key: ${{ runner.os }}-${{ env.elixir_version }}-${{ env.otp_version }}-mix-${{ hashFiles(format('{0}{1}', github.workspace, '/mix.lock')) }}
    - uses: actions/cache@v1
      with:
        path: _build
        key: ${{ runner.os }}-${{ env.elixir_version }}-${{ env.otp_version }}-_build-${{ hashFiles(format('{0}{1}', github.workspace, '/mix.lock')) }}-${{ github.sha }}
        restore-keys: |
          ${{ runner.os }}-${{ env.elixir_version }}-${{ env.otp_version }}-_build-${{ hashFiles(format('{0}{1}', github.workspace, '/mix.lock')) }}
    - uses: actions/cache@v1
      with:
        path: dialyzer_cache
        key: ${{ runner.os }}-${{ env.elixir_version }}-${{ env.otp_version }}-dialyzer_cache-${{ github.sha }}
        restore-keys: |
          ${{ runner.os }}-${{ env.elixir_version }}-${{ env.otp_version }}-dialyzer_cache-
<<<<<<< HEAD
    - uses: actions/setup-elixir@v1.3.0
=======
    - uses: actions/setup-elixir@v1.5.0
>>>>>>> c1a35aab
      with:
        otp-version: ${{ env.otp_version }}
        elixir-version: ${{ env.elixir_version }}
    - name: Install Dependencies
      run: mix deps.get
    - name: Run dialyzer
      # FIXME: This should be set to fail when dialyzer issues are fixed
      run: mix dialyzer || exit 0

  test-coverage:
    name: Build and Test
    runs-on: ubuntu-latest
    # Wait for Dialyzer to give it a go before building
    needs:
      - test-dialyzer
    strategy:
      matrix:
        rabbitmq:
        - "rabbitmq:3.7.21-management"
    services:
      rabbitmq:
        image: ${{ matrix.rabbitmq }}
        ports:
        - 5672:5672
        - 15672:15672
    env:
      MIX_ENV: test
      RABBITMQ_HOST: localhost
    steps:
    - uses: actions/checkout@v2
    - uses: actions/cache@v1
      with:
        path: deps
        key: ${{ runner.os }}-${{ env.elixir_version }}-${{ env.otp_version }}-mix-${{ hashFiles(format('{0}{1}', github.workspace, '/mix.lock')) }}
    - uses: actions/cache@v1
      with:
        path: _build
        key: ${{ runner.os }}-${{ env.elixir_version }}-${{ env.otp_version }}-_build-${{ hashFiles(format('{0}{1}', github.workspace, '/mix.lock')) }}-${{ github.sha }}
        restore-keys: |
          ${{ runner.os }}-${{ env.elixir_version }}-${{ env.otp_version }}-_build-${{ hashFiles(format('{0}{1}', github.workspace, '/mix.lock')) }}
<<<<<<< HEAD
    - uses: actions/setup-elixir@v1.3.0
=======
    - uses: actions/setup-elixir@v1.5.0
>>>>>>> c1a35aab
      with:
        otp-version: ${{ env.otp_version }}
        elixir-version: ${{ env.elixir_version }}
    - name: Install Dependencies
      run: mix deps.get
    - name: Check formatting
      run: mix format --check-formatted
    - name: Compile
      run: mix compile
    - name: Test and Coverage
      run: mix coveralls.json  --exclude wip -o coverage_results
    - name: Upload Coverage Results to CodeCov
      env:
        CODECOV_TOKEN: ${{ secrets.CODECOV_TOKEN }}
      run: |
        bash <(curl -s https://codecov.io/bash) -t $CODECOV_TOKEN<|MERGE_RESOLUTION|>--- conflicted
+++ resolved
@@ -39,11 +39,7 @@
         key: ${{ runner.os }}-${{ env.elixir_version }}-${{ env.otp_version }}-dialyzer_cache-${{ github.sha }}
         restore-keys: |
           ${{ runner.os }}-${{ env.elixir_version }}-${{ env.otp_version }}-dialyzer_cache-
-<<<<<<< HEAD
-    - uses: actions/setup-elixir@v1.3.0
-=======
     - uses: actions/setup-elixir@v1.5.0
->>>>>>> c1a35aab
       with:
         otp-version: ${{ env.otp_version }}
         elixir-version: ${{ env.elixir_version }}
@@ -84,11 +80,7 @@
         key: ${{ runner.os }}-${{ env.elixir_version }}-${{ env.otp_version }}-_build-${{ hashFiles(format('{0}{1}', github.workspace, '/mix.lock')) }}-${{ github.sha }}
         restore-keys: |
           ${{ runner.os }}-${{ env.elixir_version }}-${{ env.otp_version }}-_build-${{ hashFiles(format('{0}{1}', github.workspace, '/mix.lock')) }}
-<<<<<<< HEAD
-    - uses: actions/setup-elixir@v1.3.0
-=======
     - uses: actions/setup-elixir@v1.5.0
->>>>>>> c1a35aab
       with:
         otp-version: ${{ env.otp_version }}
         elixir-version: ${{ env.elixir_version }}
