--- conflicted
+++ resolved
@@ -4,57 +4,9 @@
 variables:
     APPLICATION_NAME: astarte_rpc
 
-<<<<<<< HEAD
-mix:test-ci:
-    image: elixir:1.8.1
-    services:
-        - rabbitmq:3.7.14
-    stage: build
-    script:
-        - export MIX_ENV=test
-        - mix deps.get
-        - mix deps.compile
-        - mix compile
-        - mix coveralls
-        - mix format --check-formatted
-    except:
-        - branches@Astarte-NG/astarte_rpc
-
-mix:build:
-    image: elixir:1.8.1
-    services:
-        - rabbitmq:3.7.14
-    stage: build
-    script:
-        - export MIX_ENV=test
-        - mix deps.get
-        - mix deps.compile
-        - mix compile
-        - mix coveralls
-        - export MIX_ENV=dev
-        - mix release
-    only:
-        - master@Astarte-NG/astarte_rpc
-
-mix:release-build:
-    image: elixir:1.8.1
-    services:
-        - rabbitmq:3.7.14
-    stage: build
-    script:
-        - export MIX_ENV=test
-        - mix deps.get
-        - mix deps.compile
-        - mix compile
-        - mix coveralls
-        - export MIX_ENV=prod
-        - mix release
-    only:
-        - tags@Astarte-NG/astarte_rpc
-=======
 mix:test-coverage:
     stage: test
-    image: elixir:1.6.5
+    image: elixir:1.8.1
     services:
         - rabbitmq:3.7.15
     cache:
@@ -67,5 +19,5 @@
         - mix local.rebar
         - mix deps.get
     script:
-        - mix coveralls
->>>>>>> e7db8085
+        - mix format --check-formatted
+        - mix coveralls